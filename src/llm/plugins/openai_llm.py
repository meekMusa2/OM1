import openai
import logging
import typing as T

from pydantic import BaseModel

from llm import LLM

import logging


R = T.TypeVar("R", bound=BaseModel)


class OpenAILLM(LLM[R]):
    def __init__(self, output_model: T.Type[R]):
        self._client = openai.AsyncClient()
        super().__init__(output_model)

    async def ask(self, prompt: str) -> R | None:
<<<<<<< HEAD
        logging.info(f"LLM input: {prompt}")
        parsed_response = await self._client.beta.chat.completions.parse(
            model="gpt-4o",
            messages=[{"role": "user", "content": prompt}],
            response_format=self._output_model,
        )
        response = parsed_response.choices[0].message.parsed
        logging.info(f"LLM output: {response}")
        return parsed_response.choices[0].message.parsed
=======
        try:
            parsed_response = await self._client.beta.chat.completions.parse(
                model="gpt-4o",
                messages=[{"role": "user", "content": prompt}],
                response_format=self._output_model,
            )
            message_content = parsed_response.choices[0].message.content

            try:
                parsed_response = self._output_model.model_validate_json(message_content)
                return parsed_response
            except Exception as e:
                logging.error(f"Error parsing response: {e}")
                return None

        except Exception as e:
            logging.error(f"Error asking LLM: {e}")
            return None
>>>>>>> 3ac0fb70
<|MERGE_RESOLUTION|>--- conflicted
+++ resolved
@@ -18,27 +18,17 @@
         super().__init__(output_model)
 
     async def ask(self, prompt: str) -> R | None:
-<<<<<<< HEAD
-        logging.info(f"LLM input: {prompt}")
-        parsed_response = await self._client.beta.chat.completions.parse(
-            model="gpt-4o",
-            messages=[{"role": "user", "content": prompt}],
-            response_format=self._output_model,
-        )
-        response = parsed_response.choices[0].message.parsed
-        logging.info(f"LLM output: {response}")
-        return parsed_response.choices[0].message.parsed
-=======
         try:
+            logging.info(f"LLM input: {prompt}")
             parsed_response = await self._client.beta.chat.completions.parse(
                 model="gpt-4o",
                 messages=[{"role": "user", "content": prompt}],
                 response_format=self._output_model,
             )
             message_content = parsed_response.choices[0].message.content
-
             try:
                 parsed_response = self._output_model.model_validate_json(message_content)
+                logging.info(f"LLM output: {parsed_response}")
                 return parsed_response
             except Exception as e:
                 logging.error(f"Error parsing response: {e}")
@@ -46,5 +36,4 @@
 
         except Exception as e:
             logging.error(f"Error asking LLM: {e}")
-            return None
->>>>>>> 3ac0fb70
+            return None